--- conflicted
+++ resolved
@@ -159,12 +159,8 @@
             &finished_functions,
             &serializable.compilation.function_jt_offsets,
             serializable.compilation.function_relocations.clone(),
-<<<<<<< HEAD
             &custom_sections,
-=======
-            &serializable.compilation.custom_sections,
             &serializable.compilation.custom_section_relocations,
->>>>>>> 2a39edc3
         );
 
         // Compute indices into the shared signature table.
