--- conflicted
+++ resolved
@@ -70,15 +70,9 @@
     /// Pass arguments by wrapping each one in the `Value` enum.
     /// The returned values are also each wrapped in a `Value`.
     ///
-<<<<<<< HEAD
-    /// This will eventually return `Result<Option<Vec<Value>>, String>` in
-    /// order to support multi-value returns.
-    pub fn call(&mut self, name: &str, args: &[Value]) -> CallResult<Option<Value>> {
-=======
     /// This returns `CallResult<Vec<Value>>` in order to support
     /// the future multi-value returns webassembly feature.
     pub fn call(&mut self, name: &str, args: &[Value]) -> CallResult<Vec<Value>> {
->>>>>>> de046491
         let export_index =
             self.module
                 .exports
@@ -109,25 +103,6 @@
 }
 
 impl Instance {
-<<<<<<< HEAD
-    fn call_with_index(
-        &mut self,
-        func_index: FuncIndex,
-        args: &[Value],
-    ) -> CallResult<Option<Value>> {
-        let (func_ref, ctx, signature) = self.inner.get_func_from_index(&self.module, func_index);
-
-        let func_ptr = CodePtr::from_ptr(func_ref.inner() as _);
-        let vmctx_ptr = match ctx {
-            Context::External(vmctx) => vmctx,
-            Context::Internal => &mut *self.inner.vmctx,
-        };
-
-        assert!(
-            signature.returns.len() <= 1,
-            "multi-value returns not yet supported"
-        );
-=======
     fn call_with_index(&mut self, func_index: FuncIndex, args: &[Value]) -> CallResult<Vec<Value>> {
         let sig_index = *self
             .module
@@ -135,7 +110,6 @@
             .get(func_index)
             .expect("broken invariant, incorrect func index");
         let signature = self.module.sig_registry.lookup_func_sig(sig_index);
->>>>>>> de046491
 
         if !signature.check_sig(args) {
             Err(CallError::Signature {
@@ -144,37 +118,6 @@
             })?
         }
 
-<<<<<<< HEAD
-        let libffi_args: Vec<_> = args
-            .iter()
-            .map(|val| match val {
-                Value::I32(ref x) => libffi_arg(x),
-                Value::I64(ref x) => libffi_arg(x),
-                Value::F32(ref x) => libffi_arg(x),
-                Value::F64(ref x) => libffi_arg(x),
-            })
-            .chain(iter::once(libffi_arg(&vmctx_ptr)))
-            .collect();
-
-        Ok(call_protected(|| {
-            signature
-                .returns
-                .first()
-                .map(|ty| match ty {
-                    Type::I32 => Value::I32(unsafe { libffi_call(func_ptr, &libffi_args) }),
-                    Type::I64 => Value::I64(unsafe { libffi_call(func_ptr, &libffi_args) }),
-                    Type::F32 => Value::F32(unsafe { libffi_call(func_ptr, &libffi_args) }),
-                    Type::F64 => Value::F64(unsafe { libffi_call(func_ptr, &libffi_args) }),
-                })
-                .or_else(|| {
-                    // call with no returns
-                    unsafe {
-                        libffi_call::<()>(func_ptr, &libffi_args);
-                    }
-                    None
-                })
-        })?)
-=======
         // Create an output vector that's full of dummy values.
         let mut returns = vec![Value::I32(0); signature.returns.len()];
 
@@ -198,7 +141,6 @@
         )?;
 
         Ok(returns)
->>>>>>> de046491
     }
 }
 
